(ns clatrix.core
  (:refer-clojure :exclude [get set map-indexed map rand vector? + - * pp vector])
  (:use [slingshot.slingshot :only [throw+]])
  (:require [clojure.core.matrix :as m]
            [clojure.core.matrix.protocols :as mp]
            [clojure.core.matrix.implementations :as imp])
  (:import [org.jblas DoubleMatrix ComplexDoubleMatrix ComplexDouble
            Decompose Decompose$LUDecomposition Eigen Solve Geometry
            Singular MatrixFunctions]
           [org.jblas.util Random]
           [java.io Writer]))

(set! *warn-on-reflection* true)

;;; Clatrix is a fast matrix library for Clojure written atop [JBlas](http://jblas.org/)'
;;; ATLAS/LAPACK bindings. It's not intended to be the alpha and omega
;;; of linear algebra hosted on Clojure, but it should provide most of
;;; the basics for enabling more scientific/mathematical computation.

;;; # The clatrix matrix

;;; Matrix is implemented as a clojure Sequence data structure over JBlas'
;;; `DoubleMatrix` class. Many of the basic Clojure methods, such as
;;; `first`, `rest`, `cons`, and even some higher level functions, such as
;;; `map` and `reduce`, works with `Matrix`.
;;;
;;; The `Matrix` type is useful to operate on matrices in Clojure
;;; and to hide the underlying Java methods. It is not hard to access these
;;; Java methods (they're available through the `me` function), but their use is dissuaded.

(declare get permute size matrix matrix? row? nrows ncols vstack vector-matrix? dotom vector vec?)

(defn row-list [^DoubleMatrix m]
  (.rowsAsList m))

(deftype Matrix [^DoubleMatrix me ^clojure.lang.IPersistentMap metadata]
  Object
  (toString [^Matrix mat]
    (str (list `matrix
               (vec (clojure.core/map vec (vec (.toArray2 ^DoubleMatrix (.me mat))))))))

  clojure.lang.IObj

  (withMeta [this metadata]
    (Matrix. me metadata))
  (meta [this]
    metadata)

  clojure.lang.ISeq

  (equiv [this that]
    (cond
     (matrix? that) (.equals (.me ^Matrix this) (.me ^Matrix that))
     (coll? that) (and (= (count (flatten this)) (count (flatten that)))
                       (every? true? (clojure.core/map #(== %1 %2) (flatten this) (flatten that))))
     :else (.equals (.me this) that)))

  (more [this]
    (if-let [nxt (next this)]
      nxt
      (matrix [])))

  (cons [this x]
    (cond
     (matrix? x)  (vstack this x)
     :else (vstack this (matrix x))))

  (seq [this]
    "Return a seq of rows for a 2D or a seq of entries for a 1D matrix"
    (if (vector-matrix? this)
      (seq (.toArray ^DoubleMatrix (.me ^Matrix this)))
      (clojure.core/map matrix (row-list (.me this)))))

  (first [this]
    (first (seq this)))

  (next [this]
    (next (seq this)))

  (empty [this]
    (matrix []))

  clojure.lang.Reversible
  (rseq [this]
    "Return a reverse seq of rows for a 2D or a reverse seq of entries for a 1D matrix"
    (seq (reverse this)))

  clojure.lang.Counted  ;; The number of rows for a matrix, or elems for a vector
  (count [this]
    (if (vector-matrix? this)
      (clojure.core/* (nrows this) (ncols this))
      (nrows this)))

  clojure.lang.Sequential)

;; a deftype that represents a 1D vector. Uses a N*1 JBlas column matrix internally
(deftype Vector [^DoubleMatrix me ^clojure.lang.IPersistentMap metadata]
  Object
  (toString [mat]
    (str (vec (mp/element-seq mat))))

  clojure.lang.IObj

  (withMeta [this metadata]
    (Vector. me metadata))
  (meta [this]
    metadata)

  clojure.lang.ISeq

  (equiv [this that]
    (cond
     (vec? that) (.equals (.me this) (.me ^Vector that))
     (coll? that) (and (= (count this) (count that))
                       (every? true? (clojure.core/map #(== %1 %2) this that)))
     :else (.equals (.me this) that)))

  (more [this]
    (if-let [nxt (next this)]
      nxt
      (matrix [])))

  (cons [this x]
    (cond
     (matrix? x)  (vstack this x)
     (and (coll? x) (number? (first x))) (vstack this (matrix (vector x)))
     :else (vstack this (matrix x))))

  (seq [this]
    "Return a seq of entries for a 1D matrix"
    (seq (.toArray ^DoubleMatrix (.me ^Vector this))))

  (first [this]
    (first (seq this)))

  (next [this]
    (next (seq this)))

  (empty [this]
    (vector []))

  clojure.lang.Reversible
  (rseq [this]
    "Return a reverse seq of entries for a 1D matrix"
    (seq (reverse this)))

  clojure.lang.Counted  ;; The number of rows for a matrix, or elems for a vector
  (count [this]
    (nrows this))

  clojure.lang.Sequential)

(defn me 
  "Accesses the underlying JBlas DoubleMatrix of a matrix or vector."
  (^DoubleMatrix [mat]
    (if (vec? mat)
      (.me ^Vector mat)
      (.me ^Matrix mat))))

(defmacro dotom [name m & args]
  `(~name ~(vary-meta `(me ~m) assoc :tag 'org.jblas.DoubleMatrix) ~@args))

;;; # Java interop
;;;
;;; Clatrix lifts a lot of methods directly out of JBlas. Here are a
;;; few convenience macros used for the thinnest parts of the wrapper.
(defmacro promote-cfun* [defname name fname]
  (let [n (gensym)
        m (gensym)]
    `(~defname ~name
               ([^long ~n] (matrix (~fname ~n)))
               ([^long ~n ~m] (matrix (~fname ~n ~m))))))

(defmacro promote-mfun* [defname name fname]
  (let [m (gensym)]
    `(~defname ~name [^Matrix ~m] (dotom ~fname ~m))))


;;; # Basics of matrix objects
;;;
;;; In linear algebra, matrices are two-dimensional arrays of
;;; doubles. The object `Matrix` is our particular instantiation.

(defn matrix?
  "`matrix?` tests whether an object is a clatrix `Matrix` object."
  [m] (instance? Matrix m))

(defn vec?
  "`vec?` tests whether an object is a clatrix `Vector` object."
  [m] (instance? Vector m))

(defn clatrix?
  "Tests whether an object is either a clatrix Matrix or Vector"
  [m] (or (vec? m) (matrix? m)))

;;; The most fundamental question about a matrix is its size. This
;;; also defines a number of other ideas such as whether a matrix is a
;;; column or row vector. Columns are default, though, by convention,
;;; matrices are sometimes represented as nested seqs in row-major
;;; order.
(promote-mfun* defn ncols .columns)
(promote-mfun* defn nrows .rows)

(defn size 
  "Returns the size of a Clatrix matrix or vector, as a vector of dimension sizes 
   i.e. [rows, cols] for a Matrix and [rows] for a Vector."
  ([m]
    (cond
      (matrix? m) [(nrows m) (ncols m)]
      (vec? m) [(nrows m)]
      (m/array? m) (m/shape m) ;; fallback for other core.matrix array types
      :else (throw (IllegalArgumentException. "Not a valid Vector or Matrix")))))

(defn vector-matrix?
  "Returns true if m is nx1 or 1xn"
  [^Matrix m]
  (or (.isRowVector ^DoubleMatrix (.me m)) (.isColumnVector ^DoubleMatrix (.me m))))

(defn row?    [m] (and (matrix? m) (== 1 (first (size m)))))
(defn column? [m] (and (matrix? m) (== 1 (second (size m)))))
(defn square? [^Matrix m] (reduce == (size m)))

(defn- int-arraytise
  "Convert a seq to int array or pass through for a number."
  [x] (if (coll? x) (int-array x) x))

;;; The most basic matrix operation is elementwise getting and
;;; setting; setting should be dissuaded as well for a Clojure
;;; wrapper, but it's too useful to hide
;;;
;;; Example:
;;; <code><pre>
;;; (def M (matrix [[1 2] [3 4]]))
;;; (get M 1 1)  ;; 4.0
;;; (get M 0 [0 1]) ;; (matrix [[1 2]])
;;; (get M [0 1] [0 1]) ;; M
;;; </pre></code>

(defn get
  "Given matrix `m`, get row `r` and column `c`, where `r` and/or
  `c` can be either a value or vector to return a single value or
  a sub-matrix. Pass in a single arg, i, so do row-first traversal index
  access."
  ([^Matrix m i]
     (let [out (if (coll? i)
                 (dotom .get m (int-array i))
                 (dotom .get m (int i)))]
       (if (number? out)
         out
         (matrix out))))
  ([^Matrix m r c]
     (let [out (if (coll? r)
                 (if (coll? c)
                   (dotom .get m (int-array r) (int-array c))
                   (dotom .get m (int-array r) (int c)))
                 (if (coll? c)
                   (dotom .get m (int r) (int-array c))
                   (dotom .get m (int r) (int c))))]
       (if (number? out)
         out
         (matrix out)))))

(defmacro mget
  "Fast macro implementation of `get`, a single value by indices only."
  ([m r] `(dotom .get ~m (int ~r)))
  ([m r c] `(dotom .get ~m (int ~r) (int ~c))))

(defmacro mset!
  "Fast macro implementation of `set`, a single value by indices only."
  ([m r v] `(dotom .put ~m (int ~r) (double ~v)))
  ([m r c v] `(dotom .put ~m (int ~r) (int ~c) (double ~v))))

(defn set
  "Sets a value in a matrix or vector. WARNING: Mutates the matrix or vector."
  ([^Matrix m ^long r ^long c ^double e]
    (dotom .put m (int r) (int c) e))
  ([^Vector m ^long r ^double e]
    (dotom .put m (int r) e)))

;;; Already this is sufficient to get some algebraic matrix
;;; properties, such as

(defn trace
  "`trace` computes the trace of a matrix, the sum of its diagonal elements."
  [^Matrix mat]
  (if (square? mat)
    (let [[n _] (size mat)]
      (reduce #(clojure.core/+ (get mat %2 %2) %1) 0 (range n)))
    (throw+ {:error "Cannot take trace of non-square matrix."})))

;;; We can also map the entire matrices back into Clojure data
;;; structures like 2-nested vectors.

(defn dense
  "`dense` converts a matrix object into a seq-of-seqs of its elements
  in row-major order."  [^Matrix m]
  (clojure.core/mapv vec (vec (dotom .toArray2 m))))

;; TODO: different behaviour for vector-matrix seems broken?
(defn as-vec
  "`as-vec` converts a matrix object into a seq-of-seqs of its
  elements in row-major order. Treats `vector?` type matrices
  differently, though, flattening the return seq to a single vector."
  [m]
  (if (or (vec? m) (vector-matrix? m))
    (vec (dotom .toArray m))
    (dense m)))

(defn to-vecs
  "`to-vecs` converts a matrix object into a seq-of-seqs of its
  elements in row-major order. Unlike `as-vec`, does not flatten 1*n or n*1
  matrices into a single vector."
  [m]
  (cond 
    (number? m) m
    (vec? m) (vec (dotom .toArray m))
    (matrix? m) (dense m)))

;;;
;;; Matrices can be created from a number of simple specifications,
;;; such as (1) direct coercions, (2) element-constant matrices and
;;; vectors, and (3) identity matrices.

(defn column  ;; TODO remove from api
  "`column` coerces a seq of numbers to a column `Matrix`."
  [^doubles seq]
  (matrix seq))

(derive java.util.Collection ::collection)
(derive DoubleMatrix ::double-matrix)
(derive Matrix ::matrix)
(derive (Class/forName "[D") ::double-array)
(derive (Class/forName "[[D") ::double-array-2D)

(defmulti matrix
  "`matrix` creates a `Matrix` from a seq of seqs, specifying the
  matrix in row-major order. The length of each seq must be
  identical or an error is throw."
  (fn [m & args] (class m)))

(defmethod matrix ::matrix
  ([^Matrix m & _]
     (Matrix. (.dup ^DoubleMatrix (.me m)) (.meta m))))

(defmethod matrix ::double-matrix
  ([^DoubleMatrix x]
   (matrix x nil))
  ([^DoubleMatrix x meta]
   (Matrix. x meta)))

(defmethod matrix ::double-array
  ([doubles] (matrix doubles nil))
  ([^doubles doubles meta]
     (matrix (DoubleMatrix. doubles) meta)))

(defmethod matrix ::double-array-2D
  ([doubles] (matrix doubles nil))
  ([^"[[D" doubles meta]
     (matrix (DoubleMatrix. doubles) meta)))

(defmethod matrix ::collection
  ([s]
     (matrix s nil))
  ([seq-of-seqs meta-args]
     (if (empty? seq-of-seqs)
       (Matrix. DoubleMatrix/EMPTY meta-args)
       (if (number? (first seq-of-seqs))
         (matrix (DoubleMatrix. (double-array (clojure.core/map double seq-of-seqs)))
                 meta-args)
         (let [lengths (clojure.core/map count seq-of-seqs)
               flen    (first lengths)]
           (cond
            (or (= (count lengths) 0) (some zero? lengths)) (matrix (DoubleMatrix. 0 0) meta-args)
            (every? (partial = flen) lengths)
            (matrix
             (DoubleMatrix.
              ^"[[D" (into-array (clojure.core/map #(into-array Double/TYPE (clojure.core/map double %)) seq-of-seqs)))
             meta-args)
            :else (throw+ {:error "Cannot create a ragged matrix."})))))))

(defmethod matrix java.lang.Double
  [x]
  (matrix [x]))

(defmethod matrix java.lang.Long
  [x]
  (matrix [x]))

(defmethod matrix :default
  [m & _]
  (if (m/zero-dimensional? m)
    (matrix (double (mp/get-0d m)))
    (matrix (mp/convert-to-nested-vectors m))))

;; Constructor for vector type.
(defn vector
  ([m]
    (vector m nil))
  ([m meta-map]
    (Vector. (me (matrix m)) meta-map)))

(defn clatrix 
  "Coerces an arbitrary array to Clatrix format (a Matrix, a Vector or a number)"
  ([m]
    (cond
      (clatrix? m) m
      (number? m) (double m)
      (m/array? m)
         (case (long (m/dimensionality m))
           0 (double (mp/get-0d m))
<<<<<<< HEAD
           1 (vector m)
           2 (matrix m))
      :else m)))
=======
           1 (clatrix.core/vector m)
           2 (clatrix.core/matrix m))
      :else (double m))))
>>>>>>> 8c5e8802

(defn diag
  "`diag` creates a diagonal matrix from a seq of numbers or extracts
  the diagonal of a `Matrix` as a seq."
  [seq-or-matrix]
  (if (matrix? seq-or-matrix)
    (let [mat ^Matrix seq-or-matrix]
      ;; We'll extract largest diagonals from non-square matrices
      ;; since this isn't really a matrix algebraic property
      (let [n (apply min (size mat))]
        (clojure.core/map #(get mat % %) (range n))))
    (let [di (clojure.core/map double (seq seq-or-matrix))]
      (matrix (DoubleMatrix/diag (DoubleMatrix. ^doubles (into-array Double/TYPE di)))))))

(promote-cfun* defn  ones DoubleMatrix/ones) ;; TODO wrap inside matrix
(promote-cfun* defn zeros DoubleMatrix/zeros)

(defn constant
  "`constant` creates a column or matrix with every element equal to
  the same constant value."
  ([^long n ^double c]
   (matrix (doto (DoubleMatrix/ones n)
             (.muli c))))
  ([^long n ^long m ^double c]
   (matrix (doto (DoubleMatrix/ones n m)
             (.muli c)))))

(defn eye
  "`(eye n)` is the `n`x`n` identity matrix."
  [^long n] (matrix (DoubleMatrix/eye n)))

;;; ## Reshaping

(defn reshape!
  "reshape! modifies matrix in place."  
  [^Matrix A p q]
  (let [n (nrows A)
        m (ncols A)]
    (if (= (clojure.core/* n m) (clojure.core/* p q))
      (dotom .reshape A p q)
      (throw+ {:exception "Cannot change the number of elements during a reshape."
               :previous (clojure.core/* n m)
               :new (clojure.core/* p q)}))))

(defn reshape
  "`(reshape A p q)` coerces an `n`x`m` matrix to be `p`x`q` so long
  as `pq = nm`."
  [^Matrix A p q]
  (reshape! (matrix A) p q))
  
;;; ## Sparse and indexed builds
;;;
;;; Sometimes your matrix is mostly zeros and it's easy to specify the
;;; matrix using only the non-zero entries. For this use
;;; `from-sparse`. It's also often easy to build matrices directly
;;; from their indices instead of going through an initial seq-of-seqs
;;; step which is facilitated by `from-indices`.

(defn from-sparse
  "`from-sparse` creates a new `Matrix` from a sparse
  representation. A sparse representation is a seq of seqs, each inner
  seq having the form `[i j v]` stating that in the final matrix
  `A`, `(get A i j)` is `v`. The sparse specifications are applied in
  order, so if they overlap the latter spec will override the prior
  ones."
  ([^long n ^long m specs]
    (let [m (zeros n m)]
      (doseq [[i j v] specs]
        (set m i j v))
      m))
  ([^long n specs]
    (let [m (vector (repeat n 0.0))]
      (doseq [[i v] specs]
        (set m i v))
      m)))

(defn from-indices
  "`from-indices` builds an `n`x`m` matrix from a function mapping the
  indices to values which are then stored at that location."
  [^long n ^long m fun]
  (let [ary (make-array Double/TYPE n m)]
    (doseq [i (range n)
            j (range n)]
      (aset ary i j (fun i j)))
    (matrix (DoubleMatrix. ^"[[D" ary))))

;;; ## Random matrices
;;;
;;; It's also useful to generate random matrices. These are
;;; elementwise independent Unif(0,1) and normal.
;;;
;;; You can use `seed`, `unseed`, and `with-seed` to make repeatable
;;; sequences of random numbers (for testing, for example,) similar
;;; to `seed(n)` in R.
;;;

(promote-cfun* defn  rand   DoubleMatrix/rand)
(promote-cfun* defn- randn* DoubleMatrix/randn)

(defn rnorm
  "`(rnorm mu sigma n m)` is an `n`x`m` `Matrix` with normally
  distributed random elements with mean `mu` and standard deviation
  `sigma`."
  ([^double mu ^double sigma ^long n ^long m]
   (matrix (doto (dotom .muli (randn* n m) sigma)
             (.addi mu))))
  ([^double mu ^double sigma ^long n]
   (matrix (doto (dotom .muli (randn* n) sigma)
             (.addi mu))))
  ([^long n ^long m] (randn* n m))
  ([^long n] (randn* n)))

(defn seed
  "You can set the seed used to generate the values in a random matrix if you
need repeatablity for some reason."
  [n]
  (Random/seed n))

(defonce ^:private uniquifier (atom 8682522807148012))

(defn unseed
  "When you are done changing the seed, you can go back to a pseudo-random seed.
Uses the same algorithm as java's default Random constructor."
  []
  (Random/seed (swap! uniquifier
                      #(bit-xor
                        (unchecked-multiply (long %) 181783497276652981)
                        (System/nanoTime)))))

(defmacro with-seed
  "If you want to control the scope of a seed you've set, you can use this convenient macro."
  [n & body]
  `(do
     (seed ~n)
     (try ~@body
          (finally
            (unseed)))))

;;; ## Element algebra
;;;
;;; Matrices can also be permuted, flipped, transposed, stacked, and
;;; split to form more complex matrices. This "element algebra" is a
;;; powerful way of building more complex matrices.

(defn t
  "`(t A)` is the transpose of `A`."
  [mat]
  (if (matrix? mat)
    (matrix (dotom .transpose mat))
    mat))

(defn hstack
  "`hstack` concatenates a number of matrices by aligning them
  horizontally. Each matrix must have the same number of
  rows. Optionally, the any entry may be a seq, which is spliced into
  the arguments list via `flatten`, somewhat like the final argument
  to `apply`."
  [& vec-seq]
  (let [row-counts (clojure.core/map nrows vec-seq)
        rows (first row-counts)]
    (if (every? (partial == rows) row-counts)
      (matrix (reduce #(DoubleMatrix/concatHorizontally
                         ^DoubleMatrix %1
                         ^DoubleMatrix (me %2))
                      (me (first vec-seq))
                      (rest vec-seq)))
      (throw (IllegalArgumentException. "hstack requires same number of rows in each matrix")))))

(defn vstack
  "`vstack` is vertical concatenation in the style of `hstack`. See
  `hstack` documentation for more detail."
  [& vec-seq]
  (let [col-counts (clojure.core/map ncols vec-seq)
        cols (first col-counts)]
    (if (every? (partial == cols) col-counts)
      (matrix (reduce #(DoubleMatrix/concatVertically
                         ^DoubleMatrix %1
                         ^DoubleMatrix (me %2))
                      (me (first vec-seq))
                      (rest vec-seq)))
      (throw (IllegalArgumentException. "vstack requires same number of columns in each matrix")))))

(defn rows
  "`rows` explodes a `Matrix` into its constituent rows. By default,
  all the rows are returned in normal order, but particular indices
  can be specified by the second argument."
  ([^Matrix mat]   ;; TODO use map and get on datastruct
   (let [[n m] (size mat)]
     (rows mat (range n))))
  ([^Matrix m ^longs idxs]
   (clojure.core/map #(matrix (dotom .getRow m %)) idxs)))

(defn cols
  "`cols` explodes a `Matrix` into its constituent columns in the
  style of `rows`. See `rows` documentation for more detail."
  ([^Matrix mat]
   (cols mat (range (ncols mat))))
  ([^Matrix m ^longs idxs]
   (clojure.core/map #(matrix (dotom .getColumn m %)) idxs)))

;;; From this we also get generalized matrix permutations almost for free.

(defn- permute-rows [^Matrix mat rowspec]
  (if rowspec (apply vstack (rows mat rowspec)) mat))

(defn- permute-cols [^Matrix mat colspec]
  (if colspec (apply hstack (cols mat colspec)) mat))

(defn permute
  "`permute` permutes the rows and the columns of a matrix. `:rowspec`
  and `:colspec` (or, for short, `:r` and `:c`) are keyword arguments
  providing seqs listing the indices of the permutation."  [^Matrix
                                                            mat & {:keys [r c rowspec colspec]}]
  (let [[n m] (size mat)
        r (or r rowspec)
        c (or c colspec)]
    (cond (and r (some #(> % (dec n)) r))
          (throw+ {:error "Row index out of bounds" :num-rows n :rowspec r})
          (and c (some #(> % (dec m)) c))
          (throw+ {:error "Column index out of bounds" :num-columns n :colspec c})

          :else (permute-cols (permute-rows mat r) c))))

;;; ### Block matrices
;;;
;;; Block matrix syntax is a very convenient way of building larger
;;; matrices from smaller ones. Clatrix implements block matrix syntax
;;; in a convenient manner.
;;;
;;;     (block [[A 1 1 0]
;;;             [0 B . .]
;;;             [_ _ C .]
;;;             [_ _ D E]])
;;;
;;; Clatrix uses size constraint propagation to determine the proper
;;; sizes of the constant and 0 matrices.

(defn- iswild
  "`iswild` is a helper function that defines what a wildcard symbol
  is, used in `block`, `slice`, and `slices`."
  [sym]
  ;; This is a sort of silly way to do it, but I can't get the regex
  ;; to work for both '_ and #'user/_
  (let [name1 (second (re-find #"/(.+)" (str sym)))
        name2 (str sym)]
    (or (= name1 "_")
        (= name1 ".")
        (= name1 "*")
        (= name2 "_")
        (= name2 ".")
        (= name2 "*"))))

(defn- make-constr
  "`make-constr` is a subfunction for `block`. Generates the
  size-constraint map based on the elements of the seqs in a block
  matrix specification."
  [e]
  (if (matrix? e)
    {:matrix e
     :rows (first (size e))
     :cols (second (size e))}
    {:constant e}))

(defn- update-hash-with-constr
  "`update-hash-with-const` is a subfunction for `block`. It examines
  a particular constraint against an old hash representation of the
  full set of constraints, `hsh`. Updates the hash at position [i j]
  to respect the current constraint `constr` according to `key`"
  [hsh constr i j key]
  (let [{n key} constr
        old (hsh [i j])]
    (if (key old)
      (if (not= (key old) n) ;the constraint doesn't match the hash, uh oh
        (throw+ {:error "Block matrix diagram sizes are inconsistent."
                 :type :constraint-error
                 :location [i j]})
        hsh)
      ;; if there isn't an old key then we can fix that constraint now
      (assoc hsh [i j]
             (assoc old key n)))))

(defn block-fn
  "`block-fn` is the main worker subfunction for `block`. It's public
  so that `block` can macroexpand to call it. It creates a block
  matrix. Any number `n` represents the all-`n` matrix of an
  appropriate size to make the matrix."
  [matrices]
  ;; We must do size-constraint propagation along the rows and columns
  ;; of the block-diagram in order to (a) ensure that the input isn't
  ;; in error and (b) find the proper sizes for the constant matrices.
  (let [n       (count matrices)
        lengths (clojure.core/map count matrices)
        m       (first lengths)]
    (if (not (every? (partial == m) lengths))
      (throw+ {:error "Block matrices cannot be ragged."})

      ;; Build the constraints map
      (let [indices (for [i (range n) j (range m)] [i j])
            ;; The initial hash map contains what we know before
            ;; constraint propagation.
            init-map (reduce (fn [hsh [i j]]
                               (assoc hsh [i j]
                                      (make-constr (nth (nth matrices i) j))))
                             (hash-map) indices)
            ;; Walk over the index set and propagate all the constraints
            ;; over each row and column
            constraint-map
            (reduce
              (fn [hash [i j]]
                (let [constr (init-map [i j])]
                  (if (or (:rows constr) (:cols constr))
                    ;; Look up and to the left for constraint violations,
                    ;; locking in constraints if they don't already exist
                    (reduce #(update-hash-with-constr %1 constr i %2 :rows)
                            (reduce #(update-hash-with-constr %1 constr %2 j :cols)
                                    hash (range n))
                            (range m))
                    hash)))
              init-map
              indices)]
        ;; Use the constraint map to build the final matrix
        (apply vstack
               (for [i (range n)]
                 (apply hstack
                        (for [j (range m)]
                          (let [constr (constraint-map [i j])]
                            (if (:matrix constr)
                              (:matrix constr)
                              ;; Constants are assumed to be 1x1
                              ;; unless otherwise constrained
                              (constant (:rows constr 1)
                                        (:cols constr 1)
                                        (:constant constr))))))))))))

(defmacro block
  "`block` creates a block matrix using normal block matrix syntax
  written as a row-major ordered vector of vectors. Each entry in the
  specification can be a `Matrix`, a number, or a null symbol (either
  `.` or `_`). Numbers are translated as constant matrices of the
  appropriate size to complete the block matrix. Null symbols are
  considered as constant 0 matrices and are also automatically
  constrained to be the proper size. Any integers which do not share a
  row or a column with a larger matrix are assumed to be 1x1 sized."
  [blockspec]
  `(block-fn
     ~(vec (clojure.core/map
             #(vec (clojure.core/map
                     (fn [e] (if (iswild e) 0 e)) %))
             blockspec))))


;;; # Slicing
;;;
;;; As a more convenient API than looping over `get` and `set`, we
;;; have slice notation. This uses wildcard symbols (like in `block`)
;;; in order to represent full index sets.
;;;
;;;     (slice A _ 5) ; ==> the whole 5th column
;;;     (slice A 4 5) ; ==> (get A 4 5)
;;;
;;; The slice macro also overloads setters. For instance
;;;
;;;     (slice A _ 1 (column (range 10)))
;;;
;;; replaces the 2nd column of `A` with the numbers 0 through 9.

(defn- slicer
  ([^Matrix matrix rowspec colspec]
   (cond (and (iswild rowspec) (iswild colspec)) matrix
         (iswild rowspec) `(matrix (dotom .getColumn ~matrix ~colspec))
         (iswild colspec) `(matrix (dotom .getRow    ~matrix ~rowspec))
         :else            `(get ~matrix ~rowspec ~colspec)))
  ([^DoubleMatrix matrix rowspec colspec values]
   (let [m (gensym)
         form (cond (and (iswild rowspec) (iswild colspec)) `(.copy ~m ~values)
                    (iswild rowspec) `(dotom .putColumn ~m ~colspec ~values)
                    (iswild colspec) `(dotom .putRow    ~m ~rowspec ~values)
                    :else            `(set        ~m ~rowspec ~colspec ~values))]
     `(let [~m ~matrix]
        (do ~form ~m)))))

(defmacro slice
  "`slice` is the primary function for accessing and modifying a
  matrix at the single row, column, entry, or full matrix level. The
  row/colspec variables are either an integer or the atom `'_`
  signifying that the index should run over all possible values for
  the row or column index. If a fourth argument is passed it is
  assumed to be a size-conforming entry, row, or matrix to be
  inserted into the spec'd location."
  [^Matrix matrix rowspec colspec & values?]
  (apply slicer matrix rowspec colspec values?))

(defmacro slices
  "`slices` provides an identical interface to `slice` except that it
  returns a seq (or seq-of-seqs) instead of a `Matrix`."
  [^Matrix matrix rowspec colspec & values?]
  `(as-vec ~(apply slicer matrix rowspec colspec values?)))

(defn slice-row
  "Slices a matrix to produce a vector representing a single row."
  ([^Matrix m rownum]
    (let [rv (.getRow ^DoubleMatrix (.me m) (int rownum))]
      (.reshape rv (.columns rv) 1)
      (Vector. rv nil))))

(defn slice-column
  "Slices a matrix to produce a vector representing a single row."
  ([^Matrix m colnum]
    (let [cv (.getColumn ^DoubleMatrix (.me m) (int colnum))]
      (Vector. cv nil))))

;;; # Hinting
;;;
;;; Many more complex matrix operations can be specialized for certain
;;; kinds of matrices. In particular, symmetric and positive definite
;;; matrices are much easier to handle. Clatrix doesn't natrually know
;;; which matrices have these special properties, but hinting
;;; functions can be used to assert that certain matrices are indeed
;;; symmetric or positive definite.
;;;
;;; Most operations in Clatrix create new objects, thus the assertions
;;; do not propagate. If they are, however, they can be removed by
;;; asserting the matrix `arbitrary`.

(defn symmetric
  "`symmetric` asserts that a matrix is symmetric."
  [^Matrix m] (with-meta m {:symmetric true}))

(defn positive
  "`positive` asserts that a matrix is positive definite. By definition, it is also `symmetric`."
  [^Matrix m] (with-meta m {:symmetric true :positive true}))

(defn arbitrary
  "`arbitrary` asserts that a matrix is just arbitrary."
  [^Matrix m] (with-meta m {:symmetric false :positive false}))

(defn symmetric? [^Matrix m] (:symmetric (meta m)))
(defn positive?  [^Matrix m] (:positive (meta m)))
(defn arbitrary? [^Matrix m] (not (or (symmetric? m) (positive? m))))

(defn maybe-symmetric
  "`maybe-symmetric` attempts to assert that a matrix is symmetric,
  but only succeeds if it actually is."
  [^Matrix m]
  (if (or (symmetric? m) (= (t m) m))
    (symmetric m)
    (with-meta m {:symmetric false})))

(defn maybe-positive
  "`maybe-positive` attempts to assert that a matrix is positive definite,
  but only succeeds if it actually is. (Checked via eigenvalue
  positivity.)"
  [^Matrix m]
  (let [m (maybe-symmetric m)]
    (if (symmetric? m)
      ;; We'll have faster access to the eigenvalues later...
      (let [vals (dotom Eigen/eigenvalues m)
            rvals (seq (.toArray (.real vals)))
            ivals (seq (.toArray (.imag vals)))
            mags (clojure.core/map #(Math/sqrt
                                      (clojure.core/+ (Math/pow %1 2)
                                                      (Math/pow %2 2))) rvals ivals)]
        (if (every? #(> % 0) mags)
          (positive m)
          m))
      m)))

;;; # Functor operations
;;;
;;; It's sometimes useful to transform a matrix elementwise. For this
;;; we use the usual functor interface through `map-indexed` and
;;; `map`.

(defn map-indexed
  "`map-indexed` maps a function over the indices and corresponding
  elements to create a new equivalently sized matrix with the
  resulting elements."
  [fun ^Matrix mat]
  (let [[n m] (size mat)]
    (from-sparse n m
                 (for [i (range n)
                       j (range m)]
                   [i j (fun i j (get mat i j))]))))

(defn map
  "`map` is a specialization of `map-indexed` where the function does
  not get passed the indices."
  ([fun ^Matrix mat]
     (let [[n m] (size mat)]
       (from-sparse n m
                    (for [i (range n)
                          j (range m)]
                      [i j (fun (get mat i j))]))))

  ;; This is ugly
  ([fun ^Matrix mat arg]
     (let [[n m] (size mat)]
       (from-sparse n m
                    (for [i (range n)
                          j (range m)]
                      [i j (fun (get mat i j) arg)]))))

  ;; This is uglier
  ([fun ^Matrix mat arg & more]
     (let [[n m] (size mat)]
       (from-sparse n m
                    (for [i (range n)
                          j (range m)]
                      [i j (apply fun (get mat i j) arg more)])))))

;; (last (for ...)) seems like a strange
(defn map!
  "Inplace version of map."
  ([fun a]
    (if (matrix? a)
      (let [n (nrows a)
            m (ncols a)]
        (dotimes [i n]
          (dotimes [j m]
            (mset! a i j (fun (mget a i j))))))
      (let [n (nrows a)]
        (dotimes [i n]
          (mset! a i (fun (mget a i))))))
    a)
  
  ([fun a b]
    (if (matrix? a)
      (let [n (nrows a)
            m (ncols a)]
        (dotimes [i n]
          (dotimes [j m]
            (mset! a i j (fun (mget a i j) (mget b i j))))))
      (let [n (nrows a)]
        (dotimes [i n]
          (mset! a i (fun (mget a i) (mget b i))))))
    a))

(defn ereduce
  "Quick and dirty reduce."
  ([fun ^Matrix mat]
    (reduce fun (flatten mat)))
  ([fun init ^Matrix mat]
    (reduce fun init (flatten mat))))


;;; # Linear algebra
;;;
;;; Some of the most important reasons one would use matrices comes
;;; from the techniques of linear algebra. Considering matrices as
;;; linear transformations of vector spaces gives meaning to matrix
;;; multiplication, introduces inversion and linear system solving,
;;; and introduces decompositions and spectral theory. The following
;;; functions give access to these rich techniques.

(defn norm
  "`norm` computes the 2-norm of a vector or the Frobenius norm of a matrix."
  [mat]
  (dotom .norm2 mat))

(defn normalize
  "`normalize` normalizes a matrix as a single column or collection of
  column vectors."
  [mat & [flags]]
  (cond 
    (vec? mat) (vector (dotom Geometry/normalize mat))
    (column? mat) (matrix (dotom Geometry/normalize mat))
    :else (matrix (dotom Geometry/normalizeColumns mat))))

(defn +
  "`+` sums vectors and matrices (and scalars as if they were constant
  matrices). All the matrices must have the same size."
  ([a b] (cond (and (matrix? a) (matrix? b))
               (if (= (size a) (size b))
                 (matrix (dotom .add a ^DoubleMatrix (me b)))
                 (throw+ {:exception "Matrices of different sizes cannot be summed."
                          :asize (size a)
                          :bsize (size b)}))
               (and (vec? a) (vec? b))
                 (vector (dotom .add a ^DoubleMatrix (me b)))
               (matrix? a) (matrix
                             (dotom .add a (double b)))
               (matrix? b) (matrix
                             (dotom .add b (double a)))
               :else       (clojure.core/+ a b)))
  ([a b & as] (reduce + a (cons b as))))

(defn *
  "`*` computes the product of vectors and matrices (and scalars as
  scaling factors). All matrices must have compatible sizes."
  ([a b] (cond (and (matrix? a) (matrix? b))
               (if (= (second (size a)) (first (size b)))
                 (matrix (dotom .mmul a ^DoubleMatrix (me b)))
                 (throw+ {:exception "Matrix products must have compatible sizes."
                          :a-cols (ncols a)
                          :b-rows (nrows b)}))
               (matrix? a)
                 (if (vec? b)
                   (Vector. (dotom .mmul a ^DoubleMatrix (me b)) nil)
                   (matrix (dotom .mmul a (double b))))
               (matrix? b)
                 (if (vec? a)
                   (Vector. (.transpose
                              (.mmul (.transpose ^DoubleMatrix (me a)) ^DoubleMatrix (me b))) nil)
                   (matrix (dotom .mmul b (double a))))
               (and (vec? a) (vec? b)) (mp/vector-dot a b)
               :else       (clojure.core/* a b)))
  ([a b & as] (reduce * a (cons b as))))

(defn mult
  "Element-wise multiplication."
  ([a b] (cond (and (matrix? a) (matrix? b))
                           (matrix (dotom .mul a ^DoubleMatrix (me b)))
               (and (matrix? a) (number? b)) 
                           (matrix (dotom .mul a (double b)))
               (and (matrix? b) (number? a)) 
                           (matrix (dotom .mul b (double a)))
               (and (vec? a) (vec? b))
                  (vector (dotom .mul a ^DoubleMatrix (me b)))
               :else       
                 (case (long (max (mp/dimensionality a) (mp/dimensionality b)))
                   0 (* (mp/get-0d a) (mp/get-0d b))
                   1 (mult (vector a) (vector b))
                   2 (mult (matrix a) (matrix b))
                   (throw+ {:exception "Clatrix multiplication does not support dimensionality greater than 2."})))))

(defn div
  "Element-wise division."
  ([a b] (cond (and (matrix? a) (matrix? b))
               (matrix (dotom .div a ^DoubleMatrix (me b)))
               (matrix? a) (matrix
                             (dotom .div a (double b)))
               (matrix? b) (matrix
                             (dotom .rdiv b (double a)))
               :else       (m/div a b))))

(defn -
  "`-` differences vectors and matrices (and scalars as if they were
  constant matrices). All the matrices must have the same size."
  ([a] (* -1 a))
  ([a b] (cond  (and (number? a) (number? b)) (clojure.core/- a b)
                (and (matrix? a) (matrix? b))
                 (if (= (size a) (size b))
                   (matrix (dotom .sub a ^DoubleMatrix (me b)))
                   (throw+ {:exception "Matrices of different sizes cannot be differenced."
                            :asize (size a)
                            :bsize (size b)}))
               (and (vec? a) (vec? b))
                 (vector (dotom .sub a ^DoubleMatrix (me b)))
               (and (matrix? a) (number? b)) (matrix
                                               (dotom .sub a (double b)))
               (and (matrix? b) (number? a)) (matrix
                                               (dotom .rsub b (double a)))
               :else (throw+ {:exception (str "Clatrix `-` does not support " a " and " b ".")})))
  ([a b & as] (reduce - a (cons b as))))

(defn sum
  "`(sum M)` computes the sum of all elements of M"
  [m]
  (.sum ^DoubleMatrix (me m)))

(defn dot
  "`dot` computes the inner product between two vectors. This is
  extended to work on matrices considered as `nm`-dimensional
  vectors."
  [^Matrix m1 ^Matrix m2]
  (dotom .dot m1 ^DoubleMatrix (me m2)))

;;; We can also create random matrices of particular classes. For
;;; instance, `rspectral` allows for the creation of random square
;;; matrices with particular spectra.

(defn rreflection
  "`(rreflection n)` creates a random `n`-dimensional Householder
  reflection."
  [n]
  (let [v (Geometry/normalize (DoubleMatrix/randn n))]
    (matrix
      (.sub (DoubleMatrix/eye n) (.mmul (.mmul v (.transpose v)) (double 2))))))

(defn rspectral
  "`rspectral` creates a random matrix with a particular spectrum, or,
  if only an integer `n` is passed, then it creates a random `n`x`n`
  positive definite matrix with a random spectrum. The orthogonal
  matrices are generated by using `2n` composed Householder
  reflections."
  [n-or-spectrum]
  (let [[n spectrum]
        (if (sequential? n-or-spectrum)
          [(count n-or-spectrum) n-or-spectrum]
          [n-or-spectrum (repeatedly n-or-spectrum clojure.core/rand)])

        V ^DoubleMatrix
        (nth (iterate (fn [^DoubleMatrix prod]
                        (.mmul prod ^DoubleMatrix (me (rreflection n))))
                      (DoubleMatrix/eye n))
             (clojure.core/* 2 n))

        L (DoubleMatrix/diag
            (DoubleMatrix.
              ^doubles (into-array Double/TYPE spectrum)))
        A (matrix (-> V (.mmul L) (.mmul (.transpose V))))]
    (if (every? pos? spectrum)
      (positive A)
      A)))

(defn solve
  "`solve` solves the equation `Ax = B` for the column `Matrix`
  `x`. Positivity and symmetry hints on `A` will cause `solve` to use
  optimized LAPACK routines."
  [^Matrix A ^Matrix B]
  (matrix
    (cond
      (positive? A)  (Solve/solvePositive ^DoubleMatrix (me A)
                                          ^DoubleMatrix (me B))
      (symmetric? A) (Solve/solveSymmetric ^DoubleMatrix (me A)
                                           ^DoubleMatrix (me B))
      :else          (Solve/solve ^DoubleMatrix (me A)
                                  ^DoubleMatrix (me B)))
    ))

(defn i
  "`i` computes the inverse of a matrix. This is done via Gaussian
  elmination through the `solve` function. It can be numerically very
  unstable if the matrix is nearly singular."
  [^Matrix mat]
  (if (not (square? mat))
    (throw+ {:exception "Cannot invert a non-square matrix."})
    (let [[n _] (size mat)]
      (solve mat (eye n)))))

(defn eigen
  "`eigen` computes the eigensystem (or generalized eigensystem) for a
  square `Matrix` `A`. Type hinting on `A` uses optimized routines for
  symmetric matrices while `(eigen A B)` will check to ensure `A` and
  `B` are symmetric before computing the generalized eigenvectors `x`
  such that `A x = L B x`. In non-symmetric computations, eigenvalues
  and vectors may be complex! In all cases, the real parts are
  returned as keys `:values` and `:vectors` in the output hash map,
  but if imaginary parts exist they are stored in `:ivalues` and
  `:ivectors`. Inproper symmetry hinting or failure to check for
  imaginary values will lead to mistakes in using the matrix
  spectrum."
  ([^Matrix A]
   (cond
     (symmetric? A) (let [[vecs vals] (clojure.core/map #(matrix %)
                                                        (seq (dotom Eigen/symmetricEigenvectors A)))]
                      {:vectors vecs :values (diag vals)})
     :else          (let [[^ComplexDoubleMatrix vecs ^ComplexDoubleMatrix vals]
                          (seq (dotom Eigen/eigenvectors A))
                          rvecs (matrix (.real vecs))
                          ivecs (matrix (.imag vecs))
                          rvals (diag (matrix (.real vals)))
                          ivals (diag (matrix (.imag vals)))
                          out {:vectors rvecs
                               :values  rvals}]
                      (if (some (partial not= 0.0) ivals)
                        (merge out
                               {:ivectors ivecs
                                :ivalues  ivals})
                        out))))
  ([^Matrix A ^Matrix B]
   (let [A (maybe-symmetric A)
         B (maybe-symmetric B)]
     (if (and (symmetric? A) (symmetric? B))
       (let [[vecs vals]
             (clojure.core/map #(matrix %)
                               (seq (Eigen/symmetricGeneralizedEigenvectors ^DoubleMatrix (me A)
                                                                            ^DoubleMatrix (me B))))]
         {:vectors vecs :values (as-vec vals)})
       (throw+ {:error "Cannot do generalized eigensystem for non-symmetric matrices."})))))

(def ^{:dynamic true
       :doc "Threshold value for defining zero.\n  If absolute value of a number less or equals\n  to *eps* then it's considered zero. "}
  *eps* 1e-8)

(defn- eps-zero? [x]
  (<= (- *eps*) x *eps*))

(defn svd
  "`(svd A)` computes the sparse singular value decomposition of `A`
  returning a map with keys `{:values L :left U :right V}` such that
  `A = U (diag L) V`. If `(size A)` is `[n m]` and k is (size L),
  we have the size of `U` as `[n k]`, `(diag L)` as `[k k]`, and `(t V)`
  as `[k m]`. Rank is calculated as number of non-zero values in L.
  *eps* constant is used to check if value is zero.

  Optional key:
  `:type` --  `:full` for the full SVD
              `:value` for SVD values only
  "
  [^Matrix A & {:keys [type] :or {type :sparse}}]
  (let [[^DoubleMatrix U ^DoubleMatrix L ^DoubleMatrix V] (if (= type :full)
                  (dotom Singular/fullSVD A)
                  (dotom Singular/sparseSVD A))
        left (matrix U)
        right (matrix V)
        values (seq (.toArray L))]
    (if (= type :values)
      {:values (seq (.toArray (dotom Singular/SVDValues A)))}
      {:left left
       :right right
       :values values
       :rank (count (remove eps-zero? values))})))

(defn rank
  "`(rank A)` is the rank of matrix `A` as computed by `svd`."
  [^Matrix A] (:rank (svd A)))

(defn- complex-power
  "`complex-power` computes `z^e` for some complex number `z` and
  double exponent `e`."
  [^ComplexDouble z ^double e]
  (let [r (.real z)
        i (.imag z)
        m (Math/sqrt (clojure.core/+ (Math/pow r 2) (Math/pow i 2)))
        a (Math/atan2 i r)
        m2 (Math/pow m e)
        a2 (clojure.core/* a e)]
    (ComplexDouble. (clojure.core/* m2 (Math/cos a2))
                    (clojure.core/* m2 (Math/sin a2)))))

(defn pow
  "`(pow A e)` computes the `e`th matrix power of the square matrix
  `A` using Eigendecomposition. `e` need not be an integer."
  [^Matrix A e]
  (if (not (square? A))
    (throw+ {:exception "Cannot take power of non-square matrix."
             :size (size A)})
    (let [[n _] (size A)

          [^ComplexDoubleMatrix V
           ^ComplexDoubleMatrix L]
          (seq (dotom Eigen/eigenvectors A))

          new-spect (clojure.core/map #(complex-power % e)
                                      (seq (.toArray (.diag L))))]
      ;; Update L with the new spectrum
      (doseq [i (range n)]
        (.put L (int i) (int i) ^ComplexDouble (nth new-spect i)))
      ;; Compute the product
      (-> V
        (.mmul L)
        (.mmul (.transpose V))
        .real
        (matrix)))))

(defn cholesky
  "`(cholesky A)` is the Cholesky square root of a matrix, `U` such
  that `U' U = A`. Note that `A` must be positive (semi) definite for
  this to exist, but `cholesky` requires strict positivity."
  [^Matrix mat]
  (let [mat (maybe-positive mat)]
    (if (positive? mat)
      (matrix (dotom Decompose/cholesky mat))
      (throw+ {:exception "Cholesky decompositions require positivity."}))))

(defn lu
  "`(lu A)` computes the LU decomposition of `A`, returning `{:p P :l L :u
  U}` such that `A = PLU`."
  [^Matrix mat]
  (if (not (square? mat))
    (throw+ {:exception "Cannot compute LU decomposition of a non-square matrix."
             :size (size mat)})
    (let [lu (dotom Decompose/lu mat)]
      {:p (matrix ^DoubleMatrix (.p lu))
       :l (matrix ^DoubleMatrix (.l lu))
       :u (matrix ^DoubleMatrix (.u lu))})))

(defn qr
  "`(qr A)` computes the QR decomposition of `A`, returning `{:q Q :r R}` such
  that `A = QR`."
  [^Matrix mat]
  (let [qr (dotom Decompose/qr mat)]
    {:q (matrix ^DoubleMatrix (.q qr))
     :r (matrix ^DoubleMatrix (.r qr))}))

;; This is a helper function that returns then number of permutations encoded
;; in P.  It is the number of diagonal 0s - 1.  P is a permutation matrix hence
;; all elements are 1 or zero.
(defn- n-perms
  [p]
  (let [d (diag p)]
    (max 0 (int (- (count d) (reduce + d) 1)))))

(defn det
  "`(det A)` computes the determinant of A. Odd that there is no built in fn for this."
  [^Matrix mat]
  (let [{p :p u :u} (lu mat)
        s (if (even? (n-perms p)) 1 -1)]
    (->> u diag (apply * s))))

;;; # Printing the matrices
;;;
;;; When normally working with matrices in a REPL, it's huge mistake
;;; to accidentally print a large matrix to the terminal. Usually,
;;; it's sufficient to know a few matrix properties to check your
;;; process so long as other functions allow for more detailed
;;; examination.
;;;
;;; As seen above, `(str A)` on some matrix `A` attempts to write a
;;; readable lisp form for `A` by using dense seq-of-seq
;;; semantics. Below we demonstrate non-readable printing methods for
;;; `Matrix` which show only its size (`print-method`, used by the
;;; REPL).

;;; TODO (This function is pretty ugly...)
(defmethod print-method Matrix [mat ^java.io.Writer w]
  (let [[nbits prec] [3 2]
        [n m] (size mat)
        small-rows (< n (* nbits 2))
        small-cols (< m (clojure.core/* nbits 2))
        rowset (if (< n (clojure.core/* nbits 2))
                 (range n)
                 (concat (range nbits) (range (clojure.core/- n nbits) n)))
        colset (if (< m (clojure.core/* nbits 2))
                 (range m)
                 (concat (range nbits) (range (clojure.core/- m nbits) m)))
        fmt (str "% ." prec "e ")
        ^String header (apply format " A %dx%d matrix\n" (size mat))]
    ;; Print the header
    (.write w header)
    (.write w " ")
    (doseq [i (range (dec (count header)))] (.write w "-"))
    (.write w "\n")
    (if (zero? (* n m))
      mat
       (let [ submat (apply hstack (cols (apply vstack (rows mat rowset)) colset))
            [n m] (size submat)]
        ;; Print the matrix
        (if small-rows
          (doseq [i (range n)]
            (if small-cols
              (doseq [j (range m)]
                (.write w (format fmt (slice submat i j))))
              (do (doseq [j (range nbits)]
                    (print (format fmt (slice submat i j))))
                  (.write w " . ")
                  (doseq [j (range nbits (clojure.core/* 2 nbits))]
                    (.write w (format fmt (slice submat i j))))))
            (.write w "\n"))
          (do (doseq [i (range nbits)]
                (if small-cols
                  (doseq [j (range m)]
                    (.write w (format fmt (slice submat i j))))
                  (do (doseq [j (range nbits)]
                        (.write w (format fmt (slice submat i j))))
                      (.write w " . ")
                      (doseq [j (range nbits (clojure.core/* 2 nbits))]
                        (.write w (format fmt (slice submat i j))))))
                (.write w "\n"))
              (.write w " ... \n")
              (doseq [i (range nbits (clojure.core/* 2 nbits))]
                (if small-cols
                  (doseq [j (range m)]
                    (.write w (format fmt (slice submat i j))))
                  (do (doseq [j (range nbits)]
                        (.write w (format fmt (slice submat i j))))
                      (.write w " . ")
                      (doseq [j (range nbits (clojure.core/* 2 nbits))]
                        (.write w (format fmt (slice submat i j))))))
                (.write w "\n"))))))))


;;;  # Native math operators
;;;
;;;  JBLAS provides several fast and useful mathematical functions,
;;;  mirroring Java's Math namespace, applied
;;;  elementwise to the Matrix.  Here we import them.
;;;  They are provided in a funcional form
;;;  as well as a mutating form, the latter have i (for in-place)
;;;  appended to their names.

;;; Helper macro
(defmacro promote-mffun* [defname name fname]
  (let [m (gensym)]
    `(~defname ~name ^Matrix [^Matrix ~m] (matrix (dotom ~fname ~m)))))

;;; These are the functional style matrix functions.  They accept a
;;; matrix and return a new matrix with the function applied element-wise.
(promote-mffun* defn exp    MatrixFunctions/exp)
(promote-mffun* defn abs    MatrixFunctions/abs)
(promote-mffun* defn acos   MatrixFunctions/acos)
(promote-mffun* defn asin   MatrixFunctions/asin)
(promote-mffun* defn atan   MatrixFunctions/atan)
(promote-mffun* defn cbrt   MatrixFunctions/cbrt)
(promote-mffun* defn ceil   MatrixFunctions/ceil)
(promote-mffun* defn cos    MatrixFunctions/cos)
(promote-mffun* defn cosh   MatrixFunctions/cosh)
(promote-mffun* defn exp    MatrixFunctions/exp)
(promote-mffun* defn floor  MatrixFunctions/floor)
(promote-mffun* defn log    MatrixFunctions/log)
(promote-mffun* defn log10  MatrixFunctions/log10)
(promote-mffun* defn signum MatrixFunctions/signum)
(promote-mffun* defn sin    MatrixFunctions/sin)
(promote-mffun* defn sinh   MatrixFunctions/sinh)
(promote-mffun* defn sqrt   MatrixFunctions/sqrt)
(promote-mffun* defn tan    MatrixFunctions/tan)
(promote-mffun* defn tanh   MatrixFunctions/tanh)

;;; These are the inplace functions.  They mutate the passed
;;; in matrix with the function.  They are faster
(promote-mffun* defn exp!    MatrixFunctions/expi)
(promote-mffun* defn abs!    MatrixFunctions/absi)
(promote-mffun* defn acos!   MatrixFunctions/acosi)
(promote-mffun* defn asin!   MatrixFunctions/asini)
(promote-mffun* defn atan!   MatrixFunctions/atani)
(promote-mffun* defn cbrt!   MatrixFunctions/cbrti)
(promote-mffun* defn ceil!   MatrixFunctions/ceili)
(promote-mffun* defn cos!    MatrixFunctions/cosi)
(promote-mffun* defn cosh!   MatrixFunctions/coshi)
(promote-mffun* defn exp!    MatrixFunctions/expi)
(promote-mffun* defn floor!  MatrixFunctions/floori)
(promote-mffun* defn log!    MatrixFunctions/logi)
(promote-mffun* defn log10!  MatrixFunctions/log10i)
(promote-mffun* defn signum! MatrixFunctions/signumi)
(promote-mffun* defn sin!    MatrixFunctions/sini)
(promote-mffun* defn sinh!   MatrixFunctions/sinhi)
(promote-mffun* defn sqrt!   MatrixFunctions/sqrti)
(promote-mffun* defn tan!    MatrixFunctions/tani)
(promote-mffun* defn tanh!   MatrixFunctions/tanhi)

;;; TODO: pow is more complex and not currenty supported

(defn- make-new-matrix
  "Creates a new matrix filled with zeros"
  ([shape]
    (let [dims (count shape)]
      (cond
        (== dims 0) 0
        (== dims 1) (vector (repeat (first shape) 0))
        (== dims 2) (zeros (first shape) (second shape))
        :else (throw (UnsupportedOperationException. "Only 1-d vectors or 2-d matrices are supported."))))))


(defn- construct-clatrix [m]
  (case (long (mp/dimensionality m))
        0 (double (mp/get-0d m))
        1 (vector m)
        2 (matrix m)
        (throw (UnsupportedOperationException. "Only 1-d vectors or 2-d matrices are supported."))))


(defn- to-matrix
  "Coerces to a clatrix matrix or vector."
  ([m]
    (if (clatrix? m)
      m
      (construct-clatrix m))))

;;; ---------------------------------------------------------------------------;;;
;;; # core.matrix implementation
;;;
;;; Extend Matrix type to implement core.matrix protocols
;;;
(extend-type Matrix
  mp/PImplementation
  (implementation-key [m]
    :clatrix)
  (construct-matrix   [m data]
    (construct-clatrix data))
  (new-vector         [m length]
    (make-new-matrix [length]))
  (new-matrix         [m rows columns]
    (make-new-matrix [rows columns]))
  (new-matrix-nd      [m shape]
    (make-new-matrix shape))
  (supports-dimensionality? [m dimensions]
    (<= dimensions 2))

  mp/PDimensionInfo
  (dimensionality [m] 2)
  (get-shape  [m] [(nrows m) (ncols m)])
  (is-scalar? [m] false)
  (is-vector? [m] false )
<<<<<<< HEAD
  (dimension-count [m dimension-number] 
    (case (long dimension-number)
      0 (nrows m)
      1 (ncols m)
      (throw (IllegalArgumentException. "Matrix only has dimensions 0 and 1"))))
=======
  (dimension-count [m dimension-number] (condp = (long dimension-number)
                                            0 (nrows m) 
                                            1 (ncols m) 
                                            (throw (IllegalArgumentException. "Matrix only has dimensions 0 and 1"))))
>>>>>>> 8c5e8802

  mp/PIndexedAccess
  (get-1d [m i] (mget m i))
  (get-2d [m row column] (mget m row column))
  (get-nd [m indexes]
    (let [dims (count indexes)]
      (if (== dims 2)
        (mget m (first indexes) (second indexes))
        (throw (UnsupportedOperationException. "Only 2-d get on matrices is supported.")))))

  mp/PIndexedSetting
  (set-1d [m i x]
    (throw (UnsupportedOperationException. "Only 2-d set on matrices is supported.")))

  (set-2d [m row column x] 
    (let [m (matrix m)] (set m row column x) m))
  (set-nd [m indexes x]
    (if (== (count indexes) 2)
        (mp/set-2d m (first indexes) (second indexes) x)
        (throw (UnsupportedOperationException. "Only 2-d set on matrices is supported."))))
  (is-mutable? [m] true)
  
  mp/PIndexedSettingMutable
    (set-1d! [m x v]
      (throw (UnsupportedOperationException. "Only 2-d set on matrices is supported.")))
    (set-2d! [m x y v]
      (mset! m x y v))
    (set-nd! [m indexes v]
      (if (== 2 (count indexes))
        (mset! m (first indexes) (second indexes) v)
        (throw (UnsupportedOperationException. (str "Can't set Matrix with index: " (vec indexes))))))

  mp/PMatrixCloning
  (clone [m] (matrix m))

  ;; ---------------------------------------------------------------------------
  ;;  Optional protocols
  mp/PTypeInfo
  (element-type [m]
    java.lang.Double/TYPE)

  mp/PSpecialisedConstructors
  (identity-matrix [m dims]
    (eye dims))
  (diagonal-matrix [m values]
    (diag values))

  mp/PCoercion
  (coerce-param [m param]
    (clatrix param))
  
  mp/PBroadcastLike
    (broadcast-like [m a]
      (clatrix (mp/broadcast a (mp/get-shape m))))
    
  mp/PBroadcastCoerce
    (broadcast-coerce [m a]
      (clatrix (mp/broadcast a (mp/get-shape m))))

  mp/PConversion
  (convert-to-nested-vectors [m]
    (to-vecs m))

  mp/PMatrixEquality
  (matrix-equals [a b]
    (and 
      (m/same-shape? a b)
      (.equiv a (to-matrix b))))

  mp/PMatrixMultiply
  (matrix-multiply [m a]
    (* (matrix m) (to-matrix a)))
  (element-multiply [m a]
    (let [[m a] (mp/broadcast-compatible m a)
          a (m/coerce m a)]
      (mult (matrix m) a)))

  mp/PMatrixDivide
  (element-divide
    ([m] (div 1 m))
    ([m a] (let [[m a] (mp/broadcast-compatible m a)
                 a (m/coerce m a)]
             (div m a))))

  mp/PVectorTransform
  (vector-transform [m v]
    (* m v))

  mp/PMatrixScaling
  (scale [m a]
    (mult (matrix m) a))
  (pre-scale [m a]
    (mult (matrix m) a))

  mp/PMatrixAdd
  (matrix-add [m a]
    (let [[m a] (mp/broadcast-compatible m a)
          a (m/coerce m a)
          ]
      (+ m a)))
  (matrix-sub [m a]
    (let [[m a] (mp/broadcast-compatible m a)
          a (m/coerce m a)]
      (- m a)))
   
  mp/PMatrixAddMutable
  (matrix-add! [m a]
    (let [a (mp/broadcast-like m a)]
      (.addi (me m) (me a))))
  (matrix-sub! [m a]
    (let [a (mp/broadcast-like m a)]
      (.subi (me m) (me a))))

  mp/PMatrixOps
  (trace [m]
    (trace m))
  (determinant [m]
    (det m))
  (inverse [m]
    (i m))
  (negate [m]
    (* -1 m))
  
  mp/PTranspose
  (transpose [m] (t m))
    
  mp/PImmutableMatrixConstruction
  (immutable-matrix [m]
    (to-vecs m)) 

  mp/PSummable
    (element-sum [m]
      (sum m))

  mp/PMatrixSlices
  (get-row [m i]
    (slice-row m i))
  (get-column [m i]
    (slice-column m i))
  (get-major-slice [m i]
    (slice-row m i))
  (get-slice [m dimension i]
    (case (long dimension)
      0 (slice-row m i)
      1 (slice-column m i)
      (throw (UnsupportedOperationException. "Matrix only has 2 dimensions"))))

  mp/PSliceSeq
  ;; API wants a seq of Vectors
  (get-major-slice-seq [m]
    (clojure.core/map #(mp/get-major-slice-view m %) (range (nrows m))))
  
  mp/PSliceView
    (get-major-slice-view [m i] 
      (clojure.core.matrix.impl.wrappers/wrap-slice m i))

  mp/PFunctionalOperations
  (element-seq [m]
    (flatten m))
  (element-map
    ([m f]
       (map f m)) ;; note: using Clatrix map function, not clojure.core
    ([m f a]
<<<<<<< HEAD
       (let [rc (long (nrows m))
             cc (long (ncols m))
             a (mp/broadcast-coerce m a)
             result (matrix m)]
         (dotimes [i rc]
           (dotimes [j cc]
             (set result i j (f (get m i j) (get a i j)))))
         result)))

  (element-map! 
    ([m f]
      (map! f m))
    ([m f a]
      (map! f m (mp/broadcast-like m a))))
  
=======
      ;; TODO: should have a fats Clatrix implementation
      (matrix (mp/element-map (mp/convert-to-nested-vectors m) f a))))

  (element-map!
    ([m f] (map! f m)))
>>>>>>> 8c5e8802
  (element-reduce
    ([m f]
      (ereduce f m))
    ([m f init ]
      (ereduce f init m)))

  mp/PNorm
  (norm [m p]
    (cond
     (= p Double/POSITIVE_INFINITY)
     (reduce #(-> (abs %2) (sum) (max %1)) 0 m)
     (= p 1) (->> (cols m)
                  (clojure.core/map
                   #(-> (abs %) (sum)))
                  (apply max))
     (= p 2) (->> (* (t m) m)
                  (dotom Eigen/eigenvalues)
                  (.real)
                  (.toArray)
                  (clojure.core/map #(Math/sqrt %))
                  (apply max))
     :else (throw
            (IllegalArgumentException.
             "norm works with Double/POSITIVE_INFINITY, 1 and 2 p values"))))

  mp/PQRDecomposition
  (qr [m options]
    (if-not (empty? (clojure.set/intersection
                     #{:Q :R}
                     (into #{} (:return options))))
      (let [qr (dotom Decompose/qr m)]
        (->> (select-keys
              {:Q #(let [m (matrix (.q qr))]
                     (if (:compact options)
                       (matrix (filter (fn [x] (not (every? zero? x))) m))
                       m))
               :R #(let [m (matrix (.r qr))]
                     (if (:compact options)
                       (matrix (filter (fn [x] (not (every? zero? x))) m))
                       m))}
              (:return options))
             (clojure.core/map (fn [[k v]] [k (v)]))
             (into {})))
      {}))

  mp/PCholeskyDecomposition
  (cholesky [m options]
    (if-not (empty? (clojure.set/intersection
                     #{:L :L*}
                     (into #{} (:return options))))
      (let [res (cholesky m)]
        (->> (select-keys
              {:L #(t res)
               :L* #(identity res)}
              (:return options))
             (clojure.core/map (fn [[k v]] [k (v)]))
             (into {})))
      {}))

  mp/PLUDecomposition
  (lu [m options]
    (if-not (empty? (clojure.set/intersection
                     #{:P :L :U}
                     (into #{} (:return options))))
      (let [res (lu m)]
        (->> (select-keys
              {:P #(:p res)
               :L #(:l res)
               :U #(:u res)}
              (:return options))
             (clojure.core/map (fn [[k v]] [k (v)]))
             (into {})))
      {}))

  mp/PSVDDecomposition
  (svd [m options]
    (let [return (into #{} (:return options))]
      (cond
       (= return #{:S}) {:S (:values (svd m :type :values))}
       (not (empty? (clojure.set/intersection
                     #{:U :S :V*} return)))
       (let [{:keys [left right values]} (svd m)]
         (select-keys {:U left
                       :S values
                       :V* right}
                      return))
       :else {})))

  mp/PEigenDecomposition
  (eigen [m options]
    (let [return (into #{} (:return options))
          symmetric? (:symmetric options)
          res (cond
               (empty?
                (clojure.set/intersection
                 #{:Q :rA :iA} return))
               {}

               (contains? return :Q)
               (if symmetric?
                 (let [[^DoubleMatrix vecs ^DoubleMatrix vals]
                       (seq (dotom Eigen/symmetricEigenvectors m))]
                   {:Q (matrix vecs)
                    :rA (vector (.toArray vals))
                    :iA nil})
                 (let [[^ComplexDoubleMatrix vecs ^ComplexDoubleMatrix vals]
                       (seq (dotom Eigen/eigenvectors m))]
                   {:Q (matrix (.real vecs))
                    :rA (vector (.toArray (.real vals)))
                    :iA (vector (.toArray (.imag vals)))}))

               :else
               (if symmetric?
                 {:rA (vector (dotom Eigen/symmetricEigenvalues m))
                  :iA nil}
                 (let [^ComplexDoubleMatrix vals (dotom Eigen/eigenvalues m)]
                   {:rA (vector (.toArray (.real vals)))
                    :iA (vector (.toArray (.imag vals)))})))]
      (select-keys res return)))

  mp/PSolveLinear
  (solve [a b] (matrix (solve a b)))

  mp/PLeastSquares
  (least-squares [a b]
    (matrix (Solve/solveLeastSquares ^DoubleMatrix (me a)
                                     ^DoubleMatrix (me b)))))


(extend-type Vector
  mp/PImplementation
  (implementation-key [m]
    :clatrix)
  (construct-matrix   [m data]
    (construct-clatrix data))
  (new-vector         [m length]
    (make-new-matrix [length]))
  (new-matrix         [m rows columns]
    (make-new-matrix [rows columns]))
  (new-matrix-nd      [m shape]
    (make-new-matrix shape))
  (supports-dimensionality? [m dimensions]
    (<= dimensions 2))

  mp/PDimensionInfo
  (dimensionality [m] 1)
  (get-shape  [m] [(nrows m)])
  (is-scalar? [m] false)
  (is-vector? [m] true )
  (dimension-count [m dimension-number] (case (long dimension-number)
                                          0 (nrows m)
                                          (throw (IllegalArgumentException. "Vector only has dimension 0"))))

  mp/PIndexedAccess
  (get-1d [m i] (mget m i))
  (get-2d [m row column] 
    (throw (UnsupportedOperationException. "Only 1-d get on vectors is supported.")))
  (get-nd [m indexes]
    (let [dims (count indexes)]
      (if (== dims 1)
        (mget m (first indexes))
        (throw (UnsupportedOperationException. "Only 1-d get on vectors is supported.")))))

  mp/PIndexedSetting
  (set-1d [m i x]
    (let [v (vector m)]
      (set v i x)
      v))

  (set-nd [m indexes x]
    (if (== (count indexes) 1)
        (mp/set-1d m (first indexes) x)
        (throw (UnsupportedOperationException. "Only 1-d set on vectors is supported."))))
  (is-mutable? [m] true)
  
   mp/PIndexedSettingMutable
    (set-1d! [m x v]
      (mset! m x v))
    (set-2d! [m x y v]
      (throw (UnsupportedOperationException. "Only 1-d set on Vector is supported.")))
    (set-nd! [m indexes v]
      (if (== 1 (count indexes))
        (mset! m (first indexes) v)
        (throw (UnsupportedOperationException. (str "Can't set Vector with index: " (vec indexes))))))

  mp/PMatrixCloning
  (clone [m] (vector m))

  ;; ---------------------------------------------------------------------------
  ;;  Optional protocols
  mp/PTypeInfo
  (element-type [m]
    java.lang.Double/TYPE)

  mp/PCoercion
  (coerce-param [m param]
    (clatrix param))

  mp/PBroadcast
    (broadcast [m shape]
      (cond 
        (and (== 1 (count shape)) (== (first shape) (nrows m))) m
        (and (== 2 (count shape)) (== (second shape) (nrows m))) (matrix (vec (repeat (first shape) m)))))

  mp/PBroadcastLike
    (broadcast-like [m a]
      (clatrix (mp/broadcast a (mp/get-shape m))))
    
  mp/PBroadcastCoerce
    (broadcast-coerce [m a]
      (clatrix (mp/broadcast a (mp/get-shape m))))
    
  mp/PConversion
  (convert-to-nested-vectors [m]
    (to-vecs m))

  mp/PMatrixEquality
  (matrix-equals [a b]
    (and
      (mp/same-shape? a b)
      (.equiv a (vector b))))
  
  mp/PImmutableMatrixConstruction
  (immutable-matrix [m]
    (to-vecs m)) 

  mp/PMatrixMultiply
  (matrix-multiply [m a]
    (* m (m/coerce m a)))
  (element-multiply [m a]
    (let [a (m/broadcast-coerce m a)]
      (mult m a)))

  mp/PVectorTransform
  (vector-transform [m v]
    (* m v))

  mp/PMatrixScaling
  (scale [m a]
    (mult m a))
  (pre-scale [m a]
    (mult m a))

  mp/PMatrixAdd
  (matrix-add [m a]
    (let [[m a] (mp/broadcast-compatible m a)
          a (m/coerce m a)
          ]
      (+ m a)))
  (matrix-sub [m a]
    (let [[m a] (mp/broadcast-compatible m a)
          a (m/coerce m a)
          ]
      (- m a)))
  
  mp/PMatrixAddMutable
  (matrix-add! [m a]
    (let [a (mp/broadcast-like m a)]
      (.addi (me m) (me a))))
  (matrix-sub! [m a]
    (let [a (mp/broadcast-like m a)]
      (.subi (me m) (me a))))

  mp/PVectorOps
  (vector-dot [a b]
    (dot a b))
  (length-squared [a]
    (* (norm a) (norm a)))
  (length [a]
    (norm a))
  (normalise [a]
    (normalize a))

  mp/PSummable
    (element-sum [m]
      (sum m))

  mp/PSliceSeq
  ;; sequence of elements
  (get-major-slice-seq [m]
    (seq (.toArray ^DoubleMatrix (me m))))

  mp/PFunctionalOperations
  (element-seq [m]
    (seq (.toArray ^DoubleMatrix (me m))))
  (element-map
    ([m f]
       ;; TODO: make faster version, note clatrix overrides clojure.core/map
       (vector (clojure.core/mapv f m)))
    ([m f a]
<<<<<<< HEAD
       ;; TODO: make faster version, note clatrix overrides clojure.core/map
       (vector (clojure.core/mapv f m (vector a)))))
=======
       ;; TODO: make faster version, note clatrix overrides cljure.core/map
       (vector (mp/element-map (mp/convert-to-nested-vectors m) f a)))
    ([m f a more]
       ;; TODO: make faster version, note clatrix overrides cljure.core/map
       (vector (apply mp/element-map (mp/convert-to-nested-vectors m) f a more))))
>>>>>>> 8c5e8802

  (element-map! 
    ([m f]
      (map! f m))
    ([m f a]
      (map! f m (mp/broadcast-coerce m a))))
  (element-reduce
    ([m f] (ereduce f m))
    ([m f init] (ereduce f init m)))

  mp/PNorm
  (norm [m p]
    (cond
     (= p Double/POSITIVE_INFINITY) (.normmax ^DoubleMatrix (me m))
     (= p 1) (.norm1 ^DoubleMatrix (me m))
     (= p 2) (.norm2 ^DoubleMatrix (me m))
     (pos? p) (-> (reduce
                   #(-> (Math/abs (.doubleValue ^Number %2))
                        (Math/pow (.doubleValue ^Number p))
                        (+ %1))
                   m)
                  (Math/pow (.doubleValue (/ 1 p)))))))

;;; Register the implementation with core.matrix
(imp/register-implementation (zeros 2 2))

(comment "Remove until stable"
         mp/PDoubleArrayOutput
         (to-double-array [m]
                          (.data (me (t m))))
         ;; Internal representation is column-major, and protocol calls
         ;; for row-major, therefor cannot implement fast, so balk
         (as-double-array [m]
                          nil)

  mp/PMathsFunctions
  (abs     [m] (abs m))
  (abs!    [m] (abs! m))
  (acos    [m] (acos m))
  (acos!   [m] (acos! m))
  (asin    [m] (asin m))
  (asin!   [m] (asin! m))
  (atan    [m] (atan m))
  (atan!   [m] (atan! m))
  (cbrt    [m] (cbrt m))
  (cbrt!   [m] (cbrt! m))
  (ceil    [m] (ceil m))
  (ceil!   [m] (ceil! m))
  (cos     [m] (cos m))
  (cos!    [m] (cos! m))
  (cosh    [m] (cosh m))
  (cosh!   [m] (cosh! m))
  (exp     [m] (exp m))
  (exp!    [m] (exp! m))
  (floor   [m] (floor m))
  (floor!  [m] (floor! m))
  (log     [m] (log m))
  (log!    [m] (log! m))
  (log10   [m] (log10 m))
  (log10!  [m] (log10! m))
  (round   [m] (round m))
  (round!  [m] (round! m))
  (signum  [m] (signum m))
  (signum! [m] (signum! m))
  (sin     [m] (sin m))
  (sin!    [m] (sin! m))
  (sinh    [m] (sinh m))
  (sinh!   [m] (sinh! m))
  (sqrt    [m] (sqrt m))
  (sqrt!   [m] (sqrt! m))
  (tan     [m] (tan m))
  (tan!    [m] (tan! m))
  (tanh    [m] (tanh m))
  (tanh!   [m] (tanh! m))

  PMatrixSubComponents
  (main-diagonal [m]
                 (diag m)))

;;; Register the implementation with core.matrix
(imp/register-implementation (zeros 2 2))<|MERGE_RESOLUTION|>--- conflicted
+++ resolved
@@ -408,15 +408,9 @@
       (m/array? m)
          (case (long (m/dimensionality m))
            0 (double (mp/get-0d m))
-<<<<<<< HEAD
-           1 (vector m)
-           2 (matrix m))
-      :else m)))
-=======
            1 (clatrix.core/vector m)
            2 (clatrix.core/matrix m))
       :else (double m))))
->>>>>>> 8c5e8802
 
 (defn diag
   "`diag` creates a diagonal matrix from a seq of numbers or extracts
@@ -1491,18 +1485,11 @@
   (get-shape  [m] [(nrows m) (ncols m)])
   (is-scalar? [m] false)
   (is-vector? [m] false )
-<<<<<<< HEAD
   (dimension-count [m dimension-number] 
     (case (long dimension-number)
       0 (nrows m)
       1 (ncols m)
       (throw (IllegalArgumentException. "Matrix only has dimensions 0 and 1"))))
-=======
-  (dimension-count [m dimension-number] (condp = (long dimension-number)
-                                            0 (nrows m) 
-                                            1 (ncols m) 
-                                            (throw (IllegalArgumentException. "Matrix only has dimensions 0 and 1"))))
->>>>>>> 8c5e8802
 
   mp/PIndexedAccess
   (get-1d [m i] (mget m i))
@@ -1666,7 +1653,6 @@
     ([m f]
        (map f m)) ;; note: using Clatrix map function, not clojure.core
     ([m f a]
-<<<<<<< HEAD
        (let [rc (long (nrows m))
              cc (long (ncols m))
              a (mp/broadcast-coerce m a)
@@ -1676,19 +1662,13 @@
              (set result i j (f (get m i j) (get a i j)))))
          result)))
 
+
   (element-map! 
     ([m f]
       (map! f m))
     ([m f a]
       (map! f m (mp/broadcast-like m a))))
   
-=======
-      ;; TODO: should have a fats Clatrix implementation
-      (matrix (mp/element-map (mp/convert-to-nested-vectors m) f a))))
-
-  (element-map!
-    ([m f] (map! f m)))
->>>>>>> 8c5e8802
   (element-reduce
     ([m f]
       (ereduce f m))
@@ -1979,16 +1959,12 @@
        ;; TODO: make faster version, note clatrix overrides clojure.core/map
        (vector (clojure.core/mapv f m)))
     ([m f a]
-<<<<<<< HEAD
-       ;; TODO: make faster version, note clatrix overrides clojure.core/map
-       (vector (clojure.core/mapv f m (vector a)))))
-=======
        ;; TODO: make faster version, note clatrix overrides cljure.core/map
        (vector (mp/element-map (mp/convert-to-nested-vectors m) f a)))
     ([m f a more]
        ;; TODO: make faster version, note clatrix overrides cljure.core/map
        (vector (apply mp/element-map (mp/convert-to-nested-vectors m) f a more))))
->>>>>>> 8c5e8802
+
 
   (element-map! 
     ([m f]
