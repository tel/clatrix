(defproject clatrix/clatrix "0.4.0-SNAPSHOT"
  :description "Because using matrices in Clojure needs to not suck."
  :url "http://tel.github.com/clatrix"
  :license {:name "MIT License"
            :url "http://www.opensource.org/licenses/MIT"}
  :resource-paths ["native"]
  :plugins [[lein-expectations "0.0.8"]]
  :dev-dependencies [[lein-expectations "0.0.8"]
<<<<<<< HEAD
                     [expectations "1.4.41"]]
  
  :dependencies [[org.clojure/clojure "1.4.0"]
=======
                     [expectations "2.0.9"]]
  :dependencies [[org.clojure/clojure "1.6.0"]
>>>>>>> 8c5e8802
                 [slingshot "0.10.3"]
                 [org.jblas/jblas "1.2.3"]
                 [net.mikera/core.matrix "0.27.1"]]
  
<<<<<<< HEAD
  :profiles {:dev {:dependencies [[criterium/criterium "0.4.1"]
                                  [expectations "1.4.41"]]}})
=======
  :profiles {:dev {:dependencies [[criterium/criterium "0.4.3"]
                                  [expectations "1.4.56"]]}})
>>>>>>> 8c5e8802
<|MERGE_RESOLUTION|>--- conflicted
+++ resolved
@@ -5,23 +5,11 @@
             :url "http://www.opensource.org/licenses/MIT"}
   :resource-paths ["native"]
   :plugins [[lein-expectations "0.0.8"]]
-  :dev-dependencies [[lein-expectations "0.0.8"]
-<<<<<<< HEAD
-                     [expectations "1.4.41"]]
-  
-  :dependencies [[org.clojure/clojure "1.4.0"]
-=======
-                     [expectations "2.0.9"]]
+
   :dependencies [[org.clojure/clojure "1.6.0"]
->>>>>>> 8c5e8802
                  [slingshot "0.10.3"]
                  [org.jblas/jblas "1.2.3"]
                  [net.mikera/core.matrix "0.27.1"]]
   
-<<<<<<< HEAD
-  :profiles {:dev {:dependencies [[criterium/criterium "0.4.1"]
-                                  [expectations "1.4.41"]]}})
-=======
   :profiles {:dev {:dependencies [[criterium/criterium "0.4.3"]
-                                  [expectations "1.4.56"]]}})
->>>>>>> 8c5e8802
+                                  [expectations "1.4.56"]]}})