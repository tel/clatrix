--- conflicted
+++ resolved
@@ -1,8 +1,4 @@
-<<<<<<< HEAD
 (defproject clatrix/clatrix "0.2.0-SNAPSHOT"
-=======
-(defproject com.quantisan/clatrix "0.2.2"
->>>>>>> 440c43e5
   :description "Because using matrices in Clojure needs to not suck."
   :url "http://quantisan.github.com/clatrix"
   :license {:name "MIT License"
